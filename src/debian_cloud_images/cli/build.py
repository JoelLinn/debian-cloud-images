--- conflicted
+++ resolved
@@ -19,162 +19,6 @@
 logger = logging.getLogger()
 
 
-<<<<<<< HEAD
-class Arch:
-    def __init__(self, kw):
-        def init(*, fai_classes):
-            self.fai_classes = fai_classes
-        init(**kw)
-
-
-class Release:
-    def __init__(self, kw):
-        def init(*, id, baseid, fai_classes, arch_supports_linux_image_cloud):
-            self.id = id
-            self.baseid = baseid
-            self.fai_classes = fai_classes
-            self.arch_supports_linux_image_cloud = arch_supports_linux_image_cloud
-        init(**kw)
-
-    def supports_linux_image_cloud_for_arch(self, arch):
-        if arch in self.arch_supports_linux_image_cloud:
-            return True
-        return False
-
-
-class Vendor:
-    def __init__(self, kw):
-        def init(*, fai_size, fai_classes, use_linux_image_cloud=False):
-            self.fai_size = fai_size
-            self.fai_classes = fai_classes
-            self.use_linux_image_cloud = use_linux_image_cloud
-        init(**kw)
-
-
-class BuildType:
-    def __init__(self, kw):
-        def init(*, fai_classes, output_name, output_version, output_version_azure):
-            self.fai_classes = fai_classes
-            self.output_name = output_name
-            self.output_version = output_version
-            self.output_version_azure = output_version_azure
-        init(**kw)
-
-
-ArchEnum = enum.Enum(  # type:ignore
-                       # mypy is not able to parse functional Enum properly
-    'ArchEnum',
-    {
-        'amd64': {
-            'fai_classes': ('AMD64', 'GRUB_CLOUD_AMD64'),
-        },
-        'arm64': {
-            'fai_classes': ('ARM64', 'GRUB_EFI_ARM64'),
-        },
-        'ppc64': {
-            'fai_classes': ('PPC64', 'GRUB_IEEE1275'),
-        },
-        'ppc64el': {
-            'fai_classes': ('PPC64EL', 'GRUB_IEEE1275'),
-        },
-    },
-    type=Arch,
-)
-
-
-ReleaseEnum = enum.Enum(  # type:ignore
-                          # mypy is not able to parse functional Enum properly
-    'ReleaseEnum',
-    {
-        'buster': {
-            'id': '10',
-            'baseid': '10',
-            'fai_classes': ('BUSTER', 'EXTRAS'),
-            'arch_supports_linux_image_cloud': ('amd64',),
-        },
-        'buster-backports': {
-            'id': '10-backports',
-            'baseid': '10',
-            'fai_classes': ('BUSTER', 'BACKPORTS_LINUX', 'EXTRAS'),
-            'arch_supports_linux_image_cloud': ('amd64', 'arm64',),
-        },
-        'bullseye': {
-            'id': '11',
-            'baseid': '11',
-            'fai_classes': ('BULLSEYE', 'EXTRAS'),
-            'arch_supports_linux_image_cloud': ('amd64', 'arm64',),
-        },
-        'sid': {
-            'id': 'sid',
-            'baseid': 'sid',
-            'fai_classes': ('SID', 'EXTRAS'),
-            'arch_supports_linux_image_cloud': ('amd64', 'arm64',),
-        },
-    },
-    type=Release,
-)
-
-
-VendorEnum = enum.Enum(  # type:ignore
-                         # mypy is not able to parse functional Enum properly
-    'VendorEnum',
-    {
-        'azure': {
-            'fai_size': '30G',
-            'fai_classes': ('AZURE', 'IPV6_DHCP'),
-            'use_linux_image_cloud': True,
-        },
-        'ec2': {
-            'fai_size': '8G',
-            'fai_classes': ('EC2', 'IPV6_DHCP'),
-            'use_linux_image_cloud': True,
-        },
-        'gce': {
-            'fai_size': '10G',
-            'fai_classes': ('GCE', ),
-            'use_linux_image_cloud': True,
-        },
-        'generic': {
-            'fai_size': '2G',
-            'fai_classes': ('GENERIC', ),
-        },
-        'genericcloud': {
-            'fai_size': '2G',
-            'fai_classes': ('GENERIC', ),
-            'use_linux_image_cloud': True,
-        },
-        'nocloud': {
-            'fai_size': '2G',
-            'fai_classes': ('NOCLOUD', ),
-        },
-    },
-    type=Vendor,
-)
-
-
-BuildTypeEnum = enum.Enum(  # type:ignore
-                            # mypy is not able to parse functional Enum properly
-    'BuildTypeEnum',
-    {
-        'dev': {
-            'fai_classes': ('TYPE_DEV', ),
-            'output_name': 'debian-{release}-{vendor}-{arch}-{build_type}-{build_id}-{version}',
-            'output_version': '{version}',
-            'output_version_azure': '0.0.{version!s}',
-        },
-        'official': {
-            'fai_classes': (),
-            'output_name': 'debian-{release}-{vendor}-{arch}-{build_type}-{version}',
-            'output_version': '{date}-{version}',
-            'output_version_azure': '0.{date!s}.{version!s}',
-        },
-    },
-    type=BuildType,
-)
-
-
-=======
->>>>>>> d9fd49bb
 class BuildId:
     re = re.compile(r"^[a-z][a-z0-9-]+$")
 
